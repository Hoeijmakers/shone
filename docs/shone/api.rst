--- conflicted
+++ resolved
@@ -6,7 +6,6 @@
 .. automodapi:: shone.opacity
     :no-inheritance-diagram:
 
-<<<<<<< HEAD
 .. automodapi:: shone.chemistry.fastchem
     :no-inheritance-diagram:
 
@@ -15,8 +14,5 @@
 
 .. automodapi:: shone.transmission
     :no-inheritance-diagram:
-=======
-.. automodapi:: shone.transmission
 
-.. automodapi:: shone.spectrum
->>>>>>> a2e814dd
+.. automodapi:: shone.spectrum